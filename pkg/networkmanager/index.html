--- conflicted
+++ resolved
@@ -114,12 +114,9 @@
               <div class="caret"></div>
             </button>
               <ul class="dropdown-menu left-offset-75-menu">
-<<<<<<< HEAD
                 <li><a tabindex="0" id="networking-add-wifi" translatable="yes">WiFi</a></li>
                 <li><a tabindex="0" id="networking-add-openvpn" translatable="yes">OpenVPN</a></li>
-=======
                   <li><a tabindex="0" id="networking-add-modem" translatable="yes">Mobile Broadband</a></li>
->>>>>>> fb7f9cde
                 <li><a tabindex="0" id="networking-add-bond" translatable="yes">Bond</a></li>
                 <li><a tabindex="0" id="networking-add-bridge" translatable="yes">Bridge</a></li>
                 <li><a tabindex="0" id="networking-add-vlan" translatable="yes">VLAN</a></li>
@@ -423,7 +420,6 @@
     </form>
   </script>
 
-<<<<<<< HEAD
   <script id="network-wifi-settings-template" type="x-template/mustache">
     <form class="ct-form">
       <label class="control-label" for="network-wifi-settings-ssid-input" translatable="yes">SSID</label>
@@ -548,7 +544,9 @@
 
      <label class="control-label" for="network-openvpn-settings-ovpn-file" translatable="yes">Import (.ovpn)</label>
      <input id="network-openvpn-settings-ovpn-file" type="file"/>
-=======
+    </form>
+  </script>
+
   <script id="network-modem-settings-template" type="x-template/mustache">
     <form class="ct-form">
       <label class="control-label" for="network-modem-settings-device-select" translatable="yes">Device</label>
@@ -580,7 +578,6 @@
       <label class="control-label" for="network-modem-settings-sim-input" translatable="yes">SIM Pin</label>
       <input id="network-modem-settings-sim-input" class="form-control network-number-field ct-form-relax"
              type="text" value="{{sim_input}}"/>
->>>>>>> fb7f9cde
     </form>
   </script>
 
@@ -901,17 +898,12 @@
     </div>
   </div>
 
-<<<<<<< HEAD
   <div class="modal" id="network-wifi-settings-dialog"
-=======
-  <div class="modal" id="network-modem-settings-dialog"
->>>>>>> fb7f9cde
-       tabindex="-1" role="dialog"
-       data-backdrop="static">
-    <div class="modal-dialog">
-      <div class="modal-content">
-        <div class="modal-header">
-<<<<<<< HEAD
+       tabindex="-1" role="dialog"
+       data-backdrop="static">
+    <div class="modal-dialog">
+      <div class="modal-content">
+        <div class="modal-header">
           <h4 class="modal-title" translatable="yes">WiFi</h4>
         </div>
         <div class="modal-body">
@@ -949,7 +941,17 @@
           </div>
           <button class="btn btn-default" translatable="yes" id="network-openvpn-settings-cancel">Cancel</button>
           <button class="btn btn-primary" translatable="yes" id="network-openvpn-settings-apply">Apply</button>
-=======
+        </div>
+      </div>
+    </div>
+  </div>
+
+  <div class="modal" id="network-modem-settings-dialog"
+       tabindex="-1" role="dialog"
+       data-backdrop="static">
+    <div class="modal-dialog">
+      <div class="modal-content">
+        <div class="modal-header">
           <h4 class="modal-title" translatable="yes">Mobile Broadband</h4>
         </div>
         <div class="modal-body">
@@ -963,7 +965,6 @@
           </div>
           <button class="btn btn-default" translatable="yes" id="network-modem-settings-cancel">Cancel</button>
           <button class="btn btn-primary" translatable="yes" id="network-modem-settings-apply">Apply</button>
->>>>>>> fb7f9cde
         </div>
       </div>
     </div>
