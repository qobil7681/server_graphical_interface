--- conflicted
+++ resolved
@@ -112,13 +112,7 @@
         <div id="networking-firewall-summary" class="panel-body">
         </div>
       </div>
-<<<<<<< HEAD
       <div class="panel panel-default"
-=======
-<<<<<<< HEAD
-    </div>
-    <div class="panel panel-default"
->>>>>>> aa334208
          id="networking-interfaces">
         <div class="panel-heading">
           <h2 class="panel-title" translatable="yes">Interfaces</h2>
@@ -135,21 +129,7 @@
                 <li><a tabindex="0" id="networking-add-vlan" translatable="yes">VLAN</a></li>
                 <li><a tabindex="0" id="networking-add-team" translatable="yes">Team</a></li>
               </ul>
-<<<<<<< HEAD
             </div>
-=======
-=======
-      <div class="panel panel-default"
-           id="networking-interfaces">
-        <div class="panel-heading">
-          <h2 class="panel-title" translate="yes">Interfaces</h2>
-          <div class="panel-actions">
-            <button translate="yes" id="networking-add-bond" class="pf-c-button pf-m-secondary network-privileged">Add Bond</button>
-            <button translate="yes" id="networking-add-team" class="pf-c-button pf-m-secondary network-privileged">Add Team</button>
-            <button translate="yes" id="networking-add-bridge" class="pf-c-button pf-m-secondary network-privileged">Add Bridge</button>
-            <button translate="yes" id="networking-add-vlan" class="pf-c-button pf-m-secondary network-privileged">Add VLAN</button>
->>>>>>> 417281eea100ad320ec79fab6c1ac486bd89c08d
->>>>>>> aa334208
           </div>
         </div>
         <table class="table table-hover">
