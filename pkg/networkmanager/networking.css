.ipv4-address {
  display: inline;
}

.ipv4-address input {
  width: 2em;
  background: none;
  border: none;
  text-align: center;
}

.network-number-field {
    width: 4em;
}

.network-ip-settings-row {
    border-bottom: 1px solid lightgray;
    padding-bottom: 10px;
}

.network-ip-settings-row:last-of-type {
    border-bottom: none;
    padding-bottom: 0;
}

.network-ip-settings-row table {
    margin-top: 10px;
}

.network-ip-settings-row tr {
  background: #F4F4F4;
    border: 1px solid #BABABA;
}

.network-ip-settings-row tr td {
    padding: 4px;
}

.network-ip-settings-row .btn-default {
    margin-right: 5px;
}

.network-ip-settings-row tr td .btn-default {
    margin-right: 4px;
}

.network-interface-separator {
    font-weight: bold;
    background: #F4F4F4;
    border: 1px solid #d1d1d1;
}

/* Fix padding for network graph controls */

#networking-graph-toolbar,
#network-interface-graph-toolbar {
    margin-right: 20px;
}

#networking-rx-graph,
#networking-tx-graph,
#network-interface-tx-graph,
#network-interface-rx-graph {
    height: 120px;
}

#networking-interfaces {
    min-height: 300px;
}

th.networking-speed {
    width: 30%;
}

th.networking-spacer {
    width: 10em;
}

th.networking-action {
    width: 28px;
}

td.networking-row-configure {
    text-align: right;
}

#network-interface-hw {
    margin-left: 20px;
    margin-right: 20px;
}

#network-interface-delete {
    margin-right: 20px;
}

td.networking-controls label {
    font-weight: inherit;
}

td.networking-controls input {
    margin-left: 0px;
}

ul.add-button {
    right: 0px;
    left: auto;
    min-width: 0;
    text-align: left;
}

span.inverted-switchbox {
    margin-right: 10px;
}

.network-ip-settings-row button {
    width: 2em;
}

.network-ip-settings-row td {
    text-align: right;
    padding-right: 0;
}
.network-ip-settings-row td:last-child {
    width: 28px;
}

.bootstrap-select {
    min-width: 150px;
}

#network-general-settings-dialog input[type=number] {
    width: 5em;
    margin-left: 0.5em;
}

#network-general-settings-autoconnect-priority {
    margin-left: 17px;
}

#network-general-settings-dialog select {
    margin-left: 0.5em;
}

#network-wifi-settings-dialog input {
    width: 100%;
}

#network-wifi-settings-dialog input[type=checkbox] {
    width: auto;
}

#network-wifi-settings-dialog .control-label {
    min-width: 11em;
    text-align: left;
}

#network-mtu-settings-dialog label {
    font-weight: normal;
}

#network-mtu-settings-dialog label input[type=radio] {
    position: relative;
    top: 3px;
    margin-right: 0.5em;
}

#network-mtu-settings-input {
    margin-left: 0.5em;
    width: 5em;
    display: inline;
}

#network-mac-settings-dialog label {
    font-weight: normal;
}

<<<<<<< HEAD
#network-openvpn-settings-dialog input[type=text] {
    width: 20em;
=======
#network-modem-settings-dialog input {
    width: 100%;
}

#network-modem-settings-dialog input[type=checkbox] {
    width: auto;
>>>>>>> fb7f9cde
}

#testing-connection-curtain {
    z-index: 2000;
}

#confirm-breaking-change-popup .pficon-warning-triangle-o {
    float: left;
    font-size: 36px;
    margin-top: 6px;
    margin-right: 20px;
}

h1 .onoff-ct {
    margin-left: 1.5em;
    vertical-align: text-bottom;
}

#networking-firewall-summary:hover {
    cursor: pointer;
    background-color: var(--color-ct-list-hover-bg);
}

/* set min-height to the same as max-height, so that the list doesn't shrink
 * when filtering */
#add-services-dialog .dialog-list-ct {
    height: 100vh;
    /* Constrain the list to a maximum size of the viewport height - UI chrome */
    max-height: calc(100vh - 30rem);
    min-height: 13em;
}

@media screen and (min-width: 640px) {
    /* Add a bit more padding in desktop mode */
    #add-services-dialog .dialog-list-ct {
        max-height: calc(100vh - 40rem);
    }
}

#add-services-dialog .list-group-item {
    cursor: default;
}

#add-services-dialog .list-view-pf-main-info {
    padding: 1rem 0;
}

#add-services-dialog .list-view-pf-checkbox {
    margin: 1rem 1rem 1rem 0;
}

#add-services-dialog .list-view-pf-view {
    margin: 0;
}

#add-services-dialog .list-view-pf-description {
    flex: auto;
}

#add-services-dialog .list-group-item-heading {
    font-size: 1.2em;
    margin: 0;
}

#add-services-dialog .list-group-item-text {
    display: flex;
    flex-wrap: wrap;
}

#add-services-dialog .service-ports {
    opacity: 0.75;
}

#add-services-dialog .service-ports:first-of-type {
    margin-right: 1em;
}

#add-services-dialog .spinner-lg {
    /* (Max-height of dialog-list-ct (above) - spinner size + grid gap) / 2 */
    margin: calc(((100vh - 40rem) - 30px + 0.5rem) / 2) auto;
}

#add-services-dialog .toggle-body > .ct-form {
    margin-left: 1rem;
}

#add-services-dialog .toggle-body > .ct-form + label {
    margin-top: 1rem;
}

#add-services-dialog .toggle-body > .ct-form > .control-label {
    padding-left: 0;
}

.form-control.error {
    border-color: #cc0000;
}

.form-control.error:hover {
    border-color: #990000;
}

.form-control.error:focus {
    border-color: #990000;
    -webkit-box-shadow: inset 0 1px 1px rgba(0, 0, 0, 0.075), 0 0 6px #ff3333;
    box-shadow: inset 0 1px 1px rgba(0, 0, 0, 0.075), 0 0 6px #ff3333;
}

#add-services-dialog .has-error {
    animation: 300ms error-slide-down ease-in-out;
    color: #c00;
    padding: 0;
}

#add-services-dialog .has-error:empty {
    display: none;
}

@keyframes error-slide-down {
    0% {
        line-height: 0;
        height: 0;
        opacity: 0;
        overflow: hidden;
    }
    100% {
        line-height: inherit;
        height: auto;
        opacity: 1;
    }
}

#zones-listing,
#services-listing {
    margin: 2rem 0;
}

#services-listing .listing-ct-body h5 {
    margin: 1.5rem 0 1rem;
}

#services-listing .listing-ct-body ul {
    padding-left: 1rem;
}

#services-listing .listing-ct-body li + li {
    margin-top: 1rem;
}

#add-zone-dialog .add-zone-zones legend {
    all: unset;
    color: var(--color-subtle-copy);
    display: block;
    font: inherit;
    /* Align with label padding */
    line-height: 3;
    padding: 0 0.5rem;
    font-size: var(--pf-global--FontSize--sm);
}

#add-zone-dialog .add-zone-zones {
    display: flex;
    flex-flow: row wrap;
    align-items: last baseline;
    /* Compensate for bottom fieldset padding */
    margin-bottom: -1rem;
}

#add-zone-dialog .add-zone-zones > fieldset {
    /* Compensate for label padding */
    margin-left: -0.5rem;
    /* Pad to the side & bottom, so zone groups have space between each other */
    /* In an ideal world, we'd add `gap` in the parent, */
    /* but only Firefox supports `gap` for `flex` thus far. */
    padding: 0 2rem 1rem 0;
}

#add-zone-dialog .add-zone-zones label {
    margin: 0;
    flex-flow: column;
    padding: 0 0.5rem;
    text-transform: capitalize;
    font-size: var(--pf-global--FontSize--sm);
}

/* Move firewalld zones higher in z-index (so lines can go behind) */
.add-zone-zones-firewalld input {
    position: relative;
    z-index: 2;
    width: 16px;
    height: 16px;
}

/* Add lines behind the radio buttons */
.add-zone-zones-firewalld > label::after {
    border-bottom: 1px solid #d1d1d1;
    content: "";
    position: absolute;
    top: 8px;
    right: 0;
    left: 0;
}

/* Start line at the midpoint for the first radio */
.add-zone-zones-firewalld > label:first-of-type::after {
    left: 50%;
}

/* End line at the midpoint for the last radio */
.add-zone-zones-firewalld > label:last-of-type::after {
    right: 50%;
}

form.horizontal fieldset {
    flex-direction: row;
}

#add-zone-description-readonly {
    padding: 0.5rem 0 0;
    color: var(--color-subtle-copy);
}

.add-zone-interfaces {
    display: grid;
    grid-template-columns: repeat(auto-fit, minmax(12em, 1fr));
    grid-gap: 0 0.5rem;
    padding: 0.5rem 0 0;
    /* 70px seems to be minimum UI padding width */
    /* This is needed for iPhone SE sizes, but does not affect other sizes */
    /* Needs !important to override specificity of "100%" */
    max-width: calc(100vw - 70px) !important;
}

.add-zone-interfaces > label.radio {
    margin: 0;
}

.left-offset-75-menu {
    left: -75px;
}<|MERGE_RESOLUTION|>--- conflicted
+++ resolved
@@ -174,17 +174,16 @@
     font-weight: normal;
 }
 
-<<<<<<< HEAD
 #network-openvpn-settings-dialog input[type=text] {
     width: 20em;
-=======
+}
+
 #network-modem-settings-dialog input {
     width: 100%;
 }
 
 #network-modem-settings-dialog input[type=checkbox] {
     width: auto;
->>>>>>> fb7f9cde
 }
 
 #testing-connection-curtain {
